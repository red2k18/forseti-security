# Copyright 2017 The Forseti Security Authors. All rights reserved.
#
# Licensed under the Apache License, Version 2.0 (the "License");
# you may not use this file except in compliance with the License.
# You may obtain a copy of the License at
#
#    http://www.apache.org/licenses/LICENSE-2.0
#
# Unless required by applicable law or agreed to in writing, software
# distributed under the License is distributed on an "AS IS" BASIS,
# WITHOUT WARRANTIES OR CONDITIONS OF ANY KIND, either express or implied.
# See the License for the specific language governing permissions and
# limitations under the License.

"""Database abstraction objects for Forseti Server."""

# pylint: disable=too-many-lines,singleton-comparison
# pylint: disable=too-many-branches

import binascii
import collections
import datetime
import hmac
import json
import os
import struct
from threading import Lock

from sqlalchemy import Column
from sqlalchemy import event
from sqlalchemy import Integer
from sqlalchemy import Boolean
from sqlalchemy import String
from sqlalchemy import Sequence
from sqlalchemy import ForeignKey
from sqlalchemy import Text
from sqlalchemy import create_engine as sqlalchemy_create_engine
from sqlalchemy import Table
from sqlalchemy import DateTime
from sqlalchemy import or_
from sqlalchemy import and_
from sqlalchemy import not_
from sqlalchemy.orm import relationship
from sqlalchemy.orm import aliased
from sqlalchemy.orm import sessionmaker
from sqlalchemy.orm import reconstructor
from sqlalchemy.sql import select
from sqlalchemy.sql import union
from sqlalchemy.ext.declarative import declarative_base

from google.cloud.forseti.services.utils import mutual_exclusive
from google.cloud.forseti.services.utils import to_full_resource_name
from google.cloud.forseti.services import db
from google.cloud.forseti.services.utils import get_sql_dialect
from google.cloud.forseti.common.util import logger

LOGGER = logger.get_logger(__name__)

POOL_RECYCLE_SECONDS = 300
PER_YIELD = 1024


def generate_model_handle():
    """Generate random model handle.

    Returns:
        str: random bytes for handle
    """

    return binascii.hexlify(os.urandom(16))


def generate_model_seed():
    """Generate random model seed.

    Returns:
        str: random bytes
    """

    return binascii.hexlify(os.urandom(16))


MODEL_BASE = declarative_base()


class Model(MODEL_BASE):
    """Explain model object in database."""

    __tablename__ = 'model'
    name = Column(String(32), primary_key=True)
    handle = Column(String(32))
    state = Column(String(32))
    description = Column(Text())
    watchdog_timer = Column(DateTime)
    created_at = Column(DateTime)
    etag_seed = Column(String(32), nullable=False)
    message = Column(Text())
    warnings = Column(Text(16777215))

    def __init__(self, *args, **kwargs):
        """Initialize

        Args:
            *args (list): Arguments.
            **kwargs (dict): Arguments.
        """
        super(Model, self).__init__(*args, **kwargs)
        # Non-SQL attributes
        self.warning_store = list()

    @reconstructor
    def init_on_load(self):
        """Initialization of model when reconstructed from query."""
        self.warning_store = list()

    def kick_watchdog(self):
        """Used during import to notify the import is still progressing."""

        self.watchdog_timer = datetime.datetime.utcnow()

    def add_warning(self, warning):
        """Add a warning to the model.

        Args:
            warning (str): Warning message
        """
        if warning:
            self.warning_store.append(warning)

    def get_warnings(self):
        """Returns any stored warnings.

        Returns:
            str: warning message
        """
        if self.warning_store:
            return '\n'.join(self.warning_store)
        return ''

    def set_inprogress(self):
        """Set state to 'in progress'."""

        self.state = 'INPROGRESS'

    def add_description(self, description):
        """Add new description to the model

        Args:
            description (str): the description to be added in json format
        """

        new_desc = json.loads(description)
        model_desc = json.loads(self.description)

        for new_item in new_desc:
            model_desc[new_item] = new_desc[new_item]

        self.description = json.dumps(model_desc)

    def set_done(self, message=''):
        """Indicate a finished import.

        Args:
            message (str): Success message or ''
        """
        warnings = self.get_warnings()
        if warnings:
            LOGGER.warn('warnings = %s', warnings)
            self.warnings = warnings
            self.state = 'PARTIAL_SUCCESS'
        else:
            self.state = 'SUCCESS'
        self.message = message

    def set_error(self, message):
        """Indicate a broken import.

        Args:
            message (str): error message
        """

        self.state = 'BROKEN'
        self.warnings = self.get_warnings()
        self.message = message
        LOGGER.error('warning = %s, message = %s',
                     self.warnings, self.message)

    def __repr__(self):
        """String representation.

        Returns:
            str: Model represented as
                (name='{}', handle='{}' state='{}')
        """

        return '<Model(name={}, handle={} state={})>'.format(
            self.name, self.handle, self.state)


# pylint: disable=too-many-locals,no-member
def define_model(model_name, dbengine, model_seed):
    """Defines table classes which point to the corresponding model.

        This means, for each model being accessed this function needs to
        be called in order to generate a full set of table definitions.

        Models are name spaced via a random model seed such that multiple
        models can exist within the same database. In order to implement
        the name spacing in an abstract way.

    Args:
        model_name (str): model handle
        dbengine (object): db engine
        model_seed (str): seed to get etag

    Returns:
        tuple: (sessionmaker, ModelAccess)
    """

    base = declarative_base()

    denormed_group_in_group = '{}_group_in_group'.format(model_name)
    bindings_tablename = '{}_bindings'.format(model_name)
    roles_tablename = '{}_roles'.format(model_name)
    permissions_tablename = '{}_permissions'.format(model_name)
    members_tablename = '{}_members'.format(model_name)
    resources_tablename = '{}_resources'.format(model_name)

    role_permissions = Table('{}_role_permissions'.format(model_name),
                             base.metadata,
                             Column(
                                 'roles_name', ForeignKey(
                                     '{}.name'.format(roles_tablename)),
                                 primary_key=True),
                             Column(
                                 'permissions_name', ForeignKey(
                                     '{}.name'.format(permissions_tablename)),
                                 primary_key=True), )

    binding_members = Table('{}_binding_members'.format(model_name),
                            base.metadata,
                            Column(
                                'bindings_id', ForeignKey(
                                    '{}.id'.format(bindings_tablename)),
                                primary_key=True),
                            Column(
                                'members_name', ForeignKey(
                                    '{}.name'.format(members_tablename)),
                                primary_key=True), )

    group_members = Table('{}_group_members'.format(model_name),
                          base.metadata,
                          Column('group_name', ForeignKey(
                              '{}.name'.format(members_tablename)),
                                 primary_key=True),
                          Column('members_name', ForeignKey(
                              '{}.name'.format(members_tablename)),
                                 primary_key=True), )

    class Resource(base):
        """Row entry for a GCP resource."""
        __tablename__ = resources_tablename

        full_name = Column(String(1024), nullable=False)
        type_name = Column(String(256), primary_key=True)
        name = Column(String(128), nullable=False)
        type = Column(String(64), nullable=False)
        policy_update_counter = Column(Integer, default=0)
        display_name = Column(String(256), default='')
        email = Column(String(256), default='')
        data = Column(Text(16777215))

        parent_type_name = Column(
            String(128),
            ForeignKey('{}.type_name'.format(resources_tablename)))
        parent = relationship('Resource', remote_side=[type_name])
        bindings = relationship('Binding', back_populates='resource')

        def increment_update_counter(self):
            """Increments counter for this object's db updates.
            """
            self.policy_update_counter += 1

        def get_etag(self):
            """Return the etag for this resource.

            Returns:
                str: etag to avoid race condition when set policy
            """
            serialized_ctr = struct.pack('>I', self.policy_update_counter)
            msg = binascii.hexlify(serialized_ctr)
            msg += self.full_name
            return hmac.new(model_seed.encode('utf-8'), msg).hexdigest()

        def __repr__(self):
<<<<<<< HEAD
            """String representation.

            Returns:
                str: Resource represented as
                    (full_name='{}', name='{}' type='{}')
            """
            return "<Resource(full_name='{}', name='{}' type='{}')>".format(
=======
            """String representation."""
            return '<Resource(full_name={}, name={} type={})>'.format(
>>>>>>> f32fe0a1
                self.full_name, self.name, self.type)

    Resource.children = relationship(
        'Resource', order_by=Resource.full_name, back_populates='parent')

    class Member(base):
        """Row entry for a policy member."""

        __tablename__ = members_tablename
        name = Column(String(256), primary_key=True)
        type = Column(String(64))
        member_name = Column(String(128))

        parents = relationship(
            'Member',
            secondary=group_members,
            primaryjoin=name == group_members.c.members_name,
            secondaryjoin=name == group_members.c.group_name)

        children = relationship(
            'Member',
            secondary=group_members,
            primaryjoin=name == group_members.c.group_name,
            secondaryjoin=name == group_members.c.members_name)

        bindings = relationship('Binding',
                                secondary=binding_members,
                                back_populates='members')

        def __repr__(self):
<<<<<<< HEAD
            """String representation.

            Returns:
                str: Member represented as (name='{}', type='{}')
            """
            return "<Member(name='{}', type='{}')>".format(
=======
            """String representation."""
            return '<Member(name={}, type={})>'.format(
>>>>>>> f32fe0a1
                self.name, self.type)

    class GroupInGroup(base):
        """Row for a group-in-group membership."""

        __tablename__ = denormed_group_in_group
        parent = Column(String(256), primary_key=True)
        member = Column(String(256), primary_key=True)

        def __repr__(self):
<<<<<<< HEAD
            """String representation.

            Returns:
                str: GroupInGroup represented as (parent='{}', member='{}')
            """
            return "<GroupInGroup(parent='{}', member='{}')>".format(
=======
            """String representation."""
            return '<GroupInGroup(parent={}, member={})>'.format(
>>>>>>> f32fe0a1
                self.parent,
                self.member)

    class Binding(base):
        """Row for a binding between resource, roles and members."""

        __tablename__ = bindings_tablename
        id = Column(Integer, Sequence('{}_id_seq'.format(bindings_tablename)),
                    primary_key=True)

        resource_type_name = Column(String(128), ForeignKey(
            '{}.type_name'.format(resources_tablename)))
        role_name = Column(String(128), ForeignKey(
            '{}.name'.format(roles_tablename)))

        resource = relationship('Resource', remote_side=[resource_type_name])
        role = relationship('Role', remote_side=[role_name])

        members = relationship('Member',
                               secondary=binding_members,
                               back_populates='bindings')

        def __repr__(self):
<<<<<<< HEAD
            """String Representation

            Returns:
                str: Binding represented as
                    (id='{}', role='{}', resource='{}' members='{}')
            """
            fmt_s = "<Binding(id='{}', role='{}', resource='{}' members='{}')>"
=======
            fmt_s = '<Binding(id={}, role={}, resource={} members={})>'
>>>>>>> f32fe0a1
            return fmt_s.format(
                self.id,
                self.role_name,
                self.resource_type_name,
                self.members)

    class Role(base):
        """Row entry for an IAM role."""

        __tablename__ = roles_tablename
        name = Column(String(128), primary_key=True)
        title = Column(String(128), default='')
        stage = Column(String(128), default='')
        description = Column(String(1024), default='')
        custom = Column(Boolean, default=False)
        permissions = relationship('Permission',
                                   secondary=role_permissions,
                                   back_populates='roles')

        def __repr__(self):
<<<<<<< HEAD
            """String Representation

            Returns:
                str: Role represented by name
            """
            return "<Role(name='%s')>" % (self.name)
=======
            return '<Role(name=%s)>' % (self.name)
>>>>>>> f32fe0a1

    class Permission(base):
        """Row entry for an IAM permission."""

        __tablename__ = permissions_tablename
        name = Column(String(128), primary_key=True)
        roles = relationship('Role',
                             secondary=role_permissions,
                             back_populates='permissions')

        def __repr__(self):
<<<<<<< HEAD
            """String Representation

            Returns:
                str: Permission represented by name
            """
            return "<Permission(name='%s')>" % (self.name)
=======
            return '<Permission(name=%s)>' % (self.name)
>>>>>>> f32fe0a1

    # pylint: disable=too-many-public-methods
    class ModelAccess(object):
        """Data model facade, implement main API against database."""

        TBL_GROUP_IN_GROUP = GroupInGroup
        TBL_BINDING = Binding
        TBL_MEMBER = Member
        TBL_PERMISSION = Permission
        TBL_ROLE = Role
        TBL_RESOURCE = Resource
        TBL_MEMBERSHIP = group_members

        @classmethod
        def delete_all(cls, engine):
            """Delete all data from the model.

            Args:
                engine (object): database engine
            """

            LOGGER.info('Deleting all data from the model.')
            role_permissions.drop(engine)
            binding_members.drop(engine)
            group_members.drop(engine)

            Binding.__table__.drop(engine)
            Permission.__table__.drop(engine)
            GroupInGroup.__table__.drop(engine)

            Role.__table__.drop(engine)
            Member.__table__.drop(engine)
            Resource.__table__.drop(engine)

        @classmethod
        def denorm_group_in_group(cls, session):
            """Denormalize group-in-group relation.

            This method will fill the GroupInGroup table with
            (parent, member) if parent is an ancestor of member,
            whenever adding or removing a new group or group-group
            relationship, this method should be called to re-denormalize

            Args:
                session (object): Database session to use.

            Returns:
                int: Number of iterations.

            Raises:
                Exception: dernomalize fail
            """

            tbl1 = aliased(GroupInGroup.__table__, name='alias1')
            tbl2 = aliased(GroupInGroup.__table__, name='alias2')
            tbl3 = aliased(GroupInGroup.__table__, name='alias3')

            if get_sql_dialect(session) != 'sqlite':
                # Lock tables for denormalization
                # including aliases 1-3
                locked_tables = [
                    '`{}`'.format(GroupInGroup.__tablename__),
                    '`{}` as {}'.format(
                        GroupInGroup.__tablename__,
                        tbl1.name),
                    '`{}` as {}'.format(
                        GroupInGroup.__tablename__,
                        tbl2.name),
                    '`{}` as {}'.format(
                        GroupInGroup.__tablename__,
                        tbl3.name),
                    '`{}`'.format(group_members.name)]
                lock_stmts = ['{} WRITE'.format(tbl) for tbl in locked_tables]
                query = 'LOCK TABLES {}'.format(', '.join(lock_stmts))
                session.execute(query)
            try:
                # Remove all existing rows in the denormalization
                session.execute(GroupInGroup.__table__.delete())

                # Select member relation into GroupInGroup
                qry = (
                    GroupInGroup.__table__.insert()
                    .from_select(
                        ['parent', 'member'],
                        group_members.select()
                        .where(
                            group_members.c.group_name.startswith('group/')
                            )
                        .where(
                            group_members.c.members_name.startswith('group/')
                            )
                        )
                    )

                session.execute(qry)

                iterations = 0
                rows_affected = True
                while rows_affected:

                    # Join membership on its own to find transitive
                    expansion = tbl1.join(tbl2, tbl1.c.member == tbl2.c.parent)

                    # Left outjoin to find the entries that
                    # are already in the table to prevent
                    # inserting already existing entries
                    expansion = expansion.outerjoin(
                        tbl3,
                        and_(tbl1.c.parent == tbl3.c.parent,
                             tbl2.c.member == tbl3.c.member))

                    # Select only such elements that are not
                    # already in the table, indicated as NULL
                    # values through the outer-left-join
                    stmt = (
                        select([tbl1.c.parent, tbl2.c.member])
                        .select_from(expansion)
                        .where(tbl3.c.parent == None)
                        .distinct())

                    # Execute the query and insert into the table
                    qry = (
                        GroupInGroup.__table__.insert()
                        .from_select(
                            ['parent', 'member'],
                            stmt))

                    rows_affected = bool(session.execute(qry).rowcount)
                    iterations += 1
            except Exception:
                LOGGER.error(Exception.message)
                session.rollback()
                raise
            finally:
                if get_sql_dialect(session) != 'sqlite':
                    session.execute('UNLOCK TABLES')
                session.commit()
            return iterations

        @classmethod
        def explain_granted(cls, session, member_name, resource_type_name,
                            role, permission):
            """Provide info about how the member has access to the resource.

            For example, member m1 can access resource r1 with permission p
            it might be granted by binding (r2, rol, g1),
            r1 is a child resource in a project or folder r2,
            role rol contains permission p,
            m1 is a member in group g1.
            This method list bindings that grant the access, member relation
            and resource hierarchy

            Args:
                session (object): Database session.
                member_name (str): name of the member
                resource_type_name (str): type_name of the resource
                role (str): role to query
                permission (str): permission to query

            Returns:
                tuples: (bindings, member_graph, resource_type_names) bindings,
                    the bindings to grant the access member_graph, the graph to
                    have member included in the binding esource_type_names, the
                    resource tree

            Raises:
                Exception: not granted
            """
            members, member_graph = cls.reverse_expand_members(
                session, [member_name], request_graph=True)
            member_names = [m.name for m in members]
            resource_type_names = [r.type_name for r in
                                   cls.find_resource_path(session,
                                                          resource_type_name)]

            if role:
                roles = set([role])
                qry = session.query(Binding, Member).join(
                    binding_members).join(Member)
            else:
                roles = [r.name for r in
                         cls.get_roles_by_permission_names(
                             session,
                             [permission])]
                qry = session.query(Binding, Member)
                qry = qry.join(binding_members).join(Member)
                qry = qry.join(Role).join(role_permissions).join(Permission)

            qry = qry.filter(Binding.role_name.in_(roles))
            qry = qry.filter(Member.name.in_(member_names))
            qry = qry.filter(
                Binding.resource_type_name.in_(resource_type_names))
            result = qry.all()
            if not result:
                error_message = 'Grant not found: ({},{},{})'.format(
                    member_name,
                    resource_type_name,
                    role if role is not None else permission)
                LOGGER.error(error_message)
                raise Exception(error_message)
            else:
                bindings = [(b.resource_type_name, b.role_name, m.name)
                            for b, m in result]
                return bindings, member_graph, resource_type_names

        @classmethod
        def scanner_iter(cls, session, resource_type,
                         parent_type_name=None):
            """Iterate over all resources with the specified type.

            Args:
                session (object): Database session.
                resource_type (str): type of the resource to scan
                parent_type_name (str): type_name of the parent resource

            Yields:
                Resource: resource that match the query
            """

            qry = (
                session.query(Resource)
                .filter(Resource.type == resource_type))

            if parent_type_name:
                qry = qry.filter(Resource.parent_type_name == parent_type_name)

            for resource in qry.yield_per(PER_YIELD):
                yield resource

        @classmethod
        def explain_denied(cls, session, member_name, resource_type_names,
                           permission_names, role_names):
            """Explain why an access is denied

            Provide information how to grant access to a member if such
            access is denied with current IAM policies.
            For example, member m1 cannot access resource r1 with permission
            p, this method shows the bindings with rol that covered the
            desired permission on the resource r1 and its ancestors.
            If adding this member to any of these bindings, such access
            can be granted. An overgranting level is also provided

            Args:
                session (object): Database session.
                member_name (str): name of the member
                resource_type_names (list): list of type_names of resources
                permission_names (list): list of permissions
                role_names (list): list of roles

            Returns:
                list: list of tuples,
                    (overgranting,[(role_name,member_name,resource_name)])

            Raises:
                Exception: No roles covering requested permission set,
                    Not possible
            """

            if not role_names:
                role_names = [r.name for r in
                              cls.get_roles_by_permission_names(
                                  session,
                                  permission_names)]
                if not role_names:
                    error_message = 'No roles covering requested permission set'
                    LOGGER.error(error_message)
                    raise Exception(error_message)

            resource_hierarchy = (
                cls.resource_ancestors(session,
                                       resource_type_names))

            def find_binding_candidates(resource_hierarchy):
                """Find the root node in the ancestors.

                    From there, walk down the resource tree and add
                    every node until a node has more than one child.
                    This is the set of nodes which grants access to
                    at least all of the resources requested.
                    There is always a chain with a single node root.

                Args:
                    resource_hierarchy (dict): graph of the resource hierarchy

                Returns:
                    list: candidates to add to bindings that potentially grant
                        access
                """

                root = None
                for parent in resource_hierarchy.iterkeys():
                    is_root = True
                    for children in resource_hierarchy.itervalues():
                        if parent in children:
                            is_root = False
                            break
                    if is_root:
                        root = parent
                chain = [root]
                cur = root
                while len(resource_hierarchy[cur]) == 1:
                    cur = iter(resource_hierarchy[cur]).next()
                    chain.append(cur)
                return chain

            bind_res_candidates = find_binding_candidates(
                resource_hierarchy)

            bindings = (
                session.query(Binding, Member)
                .join(binding_members).join(Member).join(Role)
                .filter(Binding.resource_type_name.in_(bind_res_candidates))
                .filter(Role.name.in_(role_names))
                .filter(or_(Member.type == 'group',
                            Member.name == member_name))
                .filter(and_(binding_members.c.bindings_id == Binding.id,
                             binding_members.c.members_name == Member.name))
                .filter(Role.name == Binding.role_name)
                .all())

            strategies = []
            for resource in bind_res_candidates:
                for role_name in role_names:
                    overgranting = (len(bind_res_candidates) -
                                    bind_res_candidates.index(resource) -
                                    1)
                    strategies.append(
                        (overgranting, [
                            (role, member_name, resource)
                            for role in [role_name]]))
            if bindings:
                for binding, member in bindings:
                    overgranting = (len(bind_res_candidates) - 1 -
                                    bind_res_candidates.index(
                                        binding.resource_type_name))
                    strategies.append(
                        (overgranting, [
                            (binding.role_name,
                             member.name,
                             binding.resource_type_name)]))

            return strategies

        @classmethod
        def query_access_by_member(cls, session, member_name, permission_names,
                                   expand_resources=False,
                                   reverse_expand_members=True):
            """Return the set of resources the member has access to.

            By default, this method expand group_member relation,
            so the result includes all resources can be accessed by the
            groups that the member is in.
            By default, this method does not expand resource hierarchy,
            so the result does not include a resource if such resource does
            not have a direct binding to allow access.

            Args:
                session (object): Database session.
                member_name (str): name of the member
                permission_names (list): list of names of permissions to query
                expand_resources (bool): whether to expand resources
                reverse_expand_members (bool): whether to expand members

            Returns:
                list: list of access tuples, ("role_name", "resource_type_name")
            """

            if reverse_expand_members:
                member_names = [m.name for m in
                                cls.reverse_expand_members(
                                    session,
                                    [member_name], False)]
            else:
                member_names = [member_name]

            roles = cls.get_roles_by_permission_names(
                session, permission_names)

            qry = (
                session.query(Binding)
                .join(binding_members)
                .join(Member)
                .filter(Binding.role_name.in_([r.name for r in roles]))
                .filter(Member.name.in_(member_names)))

            bindings = qry.yield_per(1024)
            if not expand_resources:
                return [(binding.role_name,
                         [binding.resource_type_name]) for binding in bindings]

            r_type_names = [binding.resource_type_name for binding in bindings]
            expansion = cls.expand_resources_by_type_names(
                session,
                r_type_names)

            res_exp = {k.type_name:
                       [v.type_name for v in values]
                       for k, values in expansion.iteritems()}

            return [(binding.role_name,
                     res_exp[binding.resource_type_name])
                    for binding in bindings]

        @classmethod
        def query_access_by_permission(cls,
                                       session,
                                       role_name=None,
                                       permission_name=None,
                                       expand_groups=False,
                                       expand_resources=False):
            """Query access via the specified permission

            Return all the (Principal, Resource) combinations allowing
            satisfying access via the specified permission.
            By default, the group relation and resource hierarchy will not be
            expanded, so the results will only contains direct bindings
            filtered by permission. But the relations can be expanded

            Args:
                session (object): Database session.
                role_name (str): Role name to query for
                permission_name (str): Permission name to query for.
                expand_groups (bool): Whether or not to expand groups.
                expand_resources (bool): Whether or not to expand resources.

            Yields:
                obejct: A generator of access tuples.

            Raises:
                ValueError: If neither role nor permission is set.
            """

            if role_name:
                role_names = [role_name]
            elif permission_name:
                role_names = [p.name for p in
                              cls.get_roles_by_permission_names(
                                  session,
                                  [permission_name])]
            else:
                error_message = 'Either role or permission must be set'
                LOGGER.error(error_message)
                raise ValueError(error_message)

            if expand_resources:
                expanded_resources = aliased(Resource)
                qry = (
                    session.query(expanded_resources, Binding, Member)
                    .filter(binding_members.c.bindings_id == Binding.id)
                    .filter(binding_members.c.members_name == Member.name)
                    .filter(expanded_resources.full_name.startswith(
                        Resource.full_name))
                    .filter(Resource.type_name == Binding.resource_type_name)
                    .filter(Binding.role_name.in_(role_names)))
            else:
                qry = (
                    session.query(Resource, Binding, Member)
                    .filter(binding_members.c.bindings_id == Binding.id)
                    .filter(binding_members.c.members_name == Member.name)
                    .filter(Resource.type_name == Binding.resource_type_name)
                    .filter(Binding.role_name.in_(role_names)))

            qry = qry.order_by(Resource.name.asc(), Binding.role_name.asc())

            if expand_groups:
                to_expand = set([m.name for _, _, m in
                                 qry.yield_per(PER_YIELD)])
                expansion = cls.expand_members_map(session,
                                                   to_expand,
                                                   show_group_members=False,
                                                   member_contain_self=True)

            qry = qry.distinct()

            cur_resource = None
            cur_role = None
            cur_members = set()
            for resource, binding, member in qry.yield_per(PER_YIELD):
                if cur_resource != resource.type_name:
                    if cur_resource is not None:
                        yield cur_role, cur_resource, cur_members
                    cur_resource = resource.type_name
                    cur_role = binding.role_name
                    cur_members = set()
                if expand_groups:
                    for member_name in expansion[member.name]:
                        cur_members.add(member_name)
                else:
                    cur_members.add(member.name)
            if cur_resource is not None:
                yield cur_role, cur_resource, cur_members

        @classmethod
        def query_access_by_resource(cls, session, resource_type_name,
                                     permission_names, expand_groups=False):
            """Query access by resource

            Return members who have access to the given resource.
            The resource hierarchy will always be expanded, so even if the
            current resource does not have that binding, if its ancestors
            have the binding, the access will be shown
            By default, the group relationship will not be expanded

            Args:
                session (object): db session
                resource_type_name (str): type_name of the resource to query
                permission_names (list): list of strs, names of the permissions
                    to query
                expand_groups (bool): whether to expand groups

            Returns:
                dict: role_member_mapping, <"role_name", "member_names">
            """

            roles = cls.get_roles_by_permission_names(
                session, permission_names)
            resources = cls.find_resource_path(session, resource_type_name)

            res = (session.query(Binding, Member)
                   .filter(
                       Binding.role_name.in_([r.name for r in roles]),
                       Binding.resource_type_name.in_(
                           [r.type_name for r in resources]))
                   .join(binding_members).join(Member))

            role_member_mapping = collections.defaultdict(set)
            for binding, member in res:
                role_member_mapping[binding.role_name].add(member.name)

            if expand_groups:
                for role in role_member_mapping:
                    role_member_mapping[role] = (
                        [m.name for m in cls.expand_members(
                            session,
                            role_member_mapping[role])])

            return role_member_mapping

        @classmethod
        def query_permissions_by_roles(cls, session, role_names, role_prefixes,
                                       _=1024):
            """Resolve permissions for the role.

            Args:
                session (object): db session
                role_names (list): list of strs, names of the roles
                role_prefixes (list): list of strs, prefixes of the roles
                _ (int): place occupation

            Returns:
                list: list of (Role, Permission)

            Raises:
                Exception: No roles or role prefixes specified
            """

            if not role_names and not role_prefixes:
                error_message = 'No roles or role prefixes specified'
                LOGGER.error(error_message)
                raise Exception(error_message)
            qry = session.query(Role, Permission).join(
                role_permissions).join(Permission)
            if role_names:
                qry = qry.filter(Role.name.in_(role_names))
            if role_prefixes:
                qry = qry.filter(
                    or_(*[Role.name.startswith(prefix)
                          for prefix in role_prefixes]))
            return qry.all()

        @classmethod
        def denormalize(cls, session):
            """Denormalize the model into access triples.

            Which can be huge size

            Args:
                session (object): db session

            Yields:
                tuple: (permission, resource, expanded_member)
            """

            qry = (session.query(Binding)
                   .join(binding_members)
                   .join(Member))

            members = set()
            for binding in qry.yield_per(PER_YIELD):
                for member in binding.members:
                    members.add(member.name)

            expanded_members = cls.expand_members_map(session, members)
            role_permissions_map = collections.defaultdict(set)

            qry = (session.query(Role, Permission)
                   .join(role_permissions)
                   .filter(
                       Role.name == role_permissions.c.roles_name)
                   .filter(
                       Permission.name == role_permissions.c.permissions_name))

            for role, permission in qry.yield_per(PER_YIELD):
                role_permissions_map[role.name].add(permission.name)

            for binding, member in (
                    session.query(Binding, Member)
                    .join(binding_members)
                    .filter(binding_members.c.bindings_id == Binding.id)
                    .filter(binding_members.c.members_name == Member.name)
                    .yield_per(PER_YIELD)):

                resource_type_name = binding.resource_type_name
                resource_mapping = cls.expand_resources_by_type_names(
                    session,
                    [resource_type_name])

                resource_mapping = {k.type_name: set([m.type_name for m in v])
                                    for k, v in resource_mapping.iteritems()}

                for expanded_member in expanded_members[member.name]:
                    for permission in role_permissions_map[binding.role_name]:
                        for res in resource_mapping[resource_type_name]:
                            triple = (permission, res, expanded_member)
                            yield triple

        @classmethod
        def set_iam_policy(cls, session, resource_type_name, policy):
            """Set IAM policy

            Sets an IAM policy for the resource, check the etag when setting
            new policy and reassign new etag.
            Check etag to avoid race condition

            Args:
                session (object): db session
                resource_type_name (str): type_name of the resource
                policy (dict): the policy to set on the resource

            Raises:
                Exception: Etag doesn't match
            """

            LOGGER.info('Setting IAM policy, resource_type_name = %s, policy'
                        ' = %s, session = %s',
                        resource_type_name, policy, session)
            old_policy = cls.get_iam_policy(session, resource_type_name)
            if policy['etag'] != old_policy['etag']:
                error_message = 'Etags distinct, stored={}, provided={}'.format(
                    old_policy['etag'], policy['etag'])
                LOGGER.error(error_message)
                raise Exception(error_message)

            old_policy = old_policy['bindings']
            policy = policy['bindings']

            def filter_etag(policy):
                """Filter etag key/value out of policy map.

                Args:
                    policy (dict): the policy to filter

                Returns:
                    dict: policy without etag, <"bindings":[<role, members>]>

                Raises:
                """

                return {k: v for k, v in policy.iteritems() if k != 'etag'}

            def calculate_diff(policy, old_policy):
                """Calculate the grant/revoke difference between policies.
                   The diff = policy['bindings'] - old_policy['bindings']

                Args:
                    policy (dict): the new policy in dict format
                    old_policy (dict): the old policy in dict format

                Returns:
                    dict: <role, members> diff of bindings
                """

                diff = collections.defaultdict(list)
                for role, members in filter_etag(policy).iteritems():
                    if role in old_policy:
                        for member in members:
                            if member not in old_policy[role]:
                                diff[role].append(member)
                    else:
                        diff[role] = members
                return diff

            grants = calculate_diff(policy, old_policy)
            revocations = calculate_diff(old_policy, policy)

            for role, members in revocations.iteritems():
                bindings = (
                    session.query(Binding)
                    .filter(Binding.resource_type_name == resource_type_name)
                    .filter(Binding.role_name == role)
                    .join(binding_members).join(Member)
                    .filter(Member.name.in_(members)).all())

                for binding in bindings:
                    session.delete(binding)
            for role, members in grants.iteritems():
                inserted = False
                existing_bindings = (
                    session.query(Binding)
                    .filter(Binding.resource_type_name == resource_type_name)
                    .filter(Binding.role_name == role).all())

                for binding in existing_bindings:
                    if binding.role_name == role:
                        inserted = True
                        for member in members:
                            binding.members.append(
                                session.query(Member).filter(
                                    Member.name == member).one())
                if not inserted:
                    binding = Binding(
                        resource_type_name=resource_type_name,
                        role=session.query(Role).filter(
                            Role.name == role).one())
                    binding.members = session.query(Member).filter(
                        Member.name.in_(members)).all()
                    session.add(binding)
            resource = session.query(Resource).filter(
                Resource.type_name == resource_type_name).one()
            resource.increment_update_counter()
            session.commit()

        @classmethod
        def get_iam_policy(cls, session, resource_type_name):
            """Return the IAM policy for a resource.

            Args:
                session (object): db session
                resource_type_name (str): type_name of the resource to query

            Returns:
                dict: the IAM policy
            """

            resource = session.query(Resource).filter(
                Resource.type_name == resource_type_name).one()
            policy = {
                'etag': resource.get_etag(),
                'bindings': {},
                'resource': resource.type_name}
            for binding in (session.query(Binding)
                            .filter(Binding.resource_type_name ==
                                    resource_type_name)
                            .all()):
                role = binding.role_name
                members = [m.name for m in binding.members]
                policy['bindings'][role] = members
            return policy

        @classmethod
        def check_iam_policy(cls, session, resource_type_name, permission_name,
                             member_name):
            """Check access according to the resource IAM policy.

            Args:
                session (object): db session
                resource_type_name (str): type_name of the resource to check
                permission_name (str): name of the permission to check
                member_name (str): name of the member to check

            Returns:
                bool: whether such access is allowed

            Raises:
                Exception: member or resource not found
            """

            member_names = [m.name for m in
                            cls.reverse_expand_members(
                                session,
                                [member_name])]
            resource_type_names = [r.type_name for r in cls.find_resource_path(
                session,
                resource_type_name)]

            if not member_names:
                error_message = 'Member not found: {}'.format(member_name)
                LOGGER.error(error_message)
                raise Exception(error_message)
            if not resource_type_names:
                error_message = 'Resource not found: {}'.format(
                    resource_type_name)
                LOGGER.error(error_message)
                raise Exception(error_message)

            return (
                session.query(Permission)
                .filter(Permission.name == permission_name)
                .join(role_permissions).join(Role).join(Binding)
                .filter(Binding.resource_type_name.in_(resource_type_names))
                .join(binding_members).join(Member)
                .filter(Member.name.in_(member_names)).first() is not None)

        @classmethod
        def list_roles_by_prefix(cls, session, role_prefix):
            """Provides a list of roles matched via name prefix.

            Args:
                session (object): db session
                role_prefix (str): prefix of the role_name

            Returns:
                list: list of role_names that match the query
            """

            return [r.name for r in session.query(Role)
                    .filter(Role.name.startswith(role_prefix)).all()]

        @classmethod
        def add_role_by_name(cls, session, role_name, permission_names):
            """Creates a new role.

            Args:
                session (object): db session
                role_name (str): name of the role to add
                permission_names (list): list of permissions in the role
            """

            LOGGER.info('Creating a new role, role_name = %s, permission_names'
                        ' = %s, session = %s',
                        role_name, permission_names, session)
            permission_names = set(permission_names)
            existing_permissions = session.query(Permission).filter(
                Permission.name.in_(permission_names)).all()
            for existing_permission in existing_permissions:
                try:
                    permission_names.remove(existing_permission.name)
                except KeyError:
                    LOGGER.warn('existing_permissions.name = %s, KeyError',
                                existing_permission.name)

            new_permissions = [Permission(name=n) for n in permission_names]
            for perm in new_permissions:
                session.add(perm)
            cls.add_role(session, role_name,
                         existing_permissions + new_permissions)
            session.commit()

        @classmethod
        def delete_role_by_name(cls, session, role_name):
<<<<<<< HEAD
            """Deletes a role by name.

            Args:
                session (object): db session
                role_name (str): name of the role to be deleted
            """
            LOGGER.info("Deleting an existing role, role_name = %s,"
                        " session = %s", role_name, session)
=======
            """Deletes a role by name."""
            LOGGER.info('Deleting an existing role, role_name = %s,'
                        ' session = %s', role_name, session)
>>>>>>> f32fe0a1
            bindings_to_be_delete = [binding for binding in
                                     session.query(Binding)
                                     .filter(Binding.role_name == role_name)
                                     .all()]
            session.delete(session.query(Role)
                           .filter(Role.name == role_name)
                           .first())
            for binding in bindings_to_be_delete:
                session.delete(binding)
            session.commit()

        @classmethod
        def add_group_member(cls,
                             session,
                             member_type_name,
                             parent_type_names,
                             denorm=False):
            """Add member, optionally with parent relationship.

            Args:
                session (object): db session
                member_type_name (str): type_name of the member to add
                parent_type_names (list): type_names of the parents
                denorm (bool): whether to denorm the groupingroup table after
                    addition
            """

            LOGGER.info('Adding a member, member_type_name = %s,'
                        ' parent_type_names = %s, denorm = %s, session = %s',
                        member_type_name, parent_type_names, denorm, session)

            cls.add_member(session,
                           member_type_name,
                           parent_type_names,
                           denorm)
            session.commit()

        @classmethod
        def delete_group_member(cls, session, member_type_name,
                                parent_type_name, only_delete_relationship,
                                denorm=False):
            """Delete member.

            Args:
                session (object): db session
                member_type_name (str): type_name of the member to be deleted
                parent_type_name (str): type_name of the parent if only delete
                    relation
                only_delete_relationship (bool): whether to only delete the
                    relationship
                denorm (bool): whether to denorm the groupingroup table after
                    deletion
            """

            LOGGER.info('Deleting a member, member_type_name = %s,'
                        ' parent_type_name = %s, only_delete_relationship = %s,'
                        ' denorm = %s, session = %s', member_type_name,
                        parent_type_name, only_delete_relationship,
                        denorm, session)
            if only_delete_relationship:
                group_members_delete = group_members.delete(
                    and_(group_members.c.members_name == member_type_name,
                         group_members.c.group_name == parent_type_name))
                session.execute(group_members_delete)
            else:
                member_to_be_deleted = session.query(Member).filter(
                    Member.name == member_type_name).first()
                session.delete(member_to_be_deleted)
                session.commit()
            if denorm or member_type_name.startswith('group'):
                cls.denorm_group_in_group(session)

        @classmethod
        def list_group_members(cls, session, member_name_prefix):
            """Returns members filtered by prefix.

            Args:
                session (object): db session
                member_name_prefix (str): the prefix of the member_name

            Returns:
                list: list of Members that match the query
            """

            return [m.name for m in session.query(Member).filter(
                Member.member_name.startswith(member_name_prefix)).all()]

        @classmethod
        def iter_groups(cls, session):
            """Returns iterator of all groups in model.

            Args:
                session (object): db session

            Yields:
                Member: group in the model
            """

            qry = session.query(Member).filter(Member.type == 'group')
            for group in qry.yield_per(1024):
                yield group

        @classmethod
        def iter_resources_by_prefix(cls,
                                     session,
                                     full_resource_name_prefix=None,
                                     type_name_prefix=None,
                                     type_prefix=None,
                                     name_prefix=None):
            """Returns iterator to resources filtered by prefix.

            Args:
                session (object): db session
                full_resource_name_prefix (str): the prefix of the
                    full_resource_name
                type_name_prefix (str): the prefix of the type_name
                type_prefix (str): the prefix of the type
                name_prefix (ste): the prefix of the name

            Yields:
                Resource: that match the query

            Raises:
                Exception: No prefix given
            """

            if not any([arg is not None for arg in [full_resource_name_prefix,
                                                    type_name_prefix,
                                                    type_prefix,
                                                    name_prefix]]):
                error_message = 'At least one prefix must be set'
                LOGGER.error(error_message)
                raise Exception(error_message)

            qry = session.query(Resource)
            if full_resource_name_prefix:
                qry = qry.filter(Resource.full_name.startswith(
                    full_resource_name_prefix))
            if type_name_prefix:
                qry = qry.filter(Resource.type_name.startswith(
                    type_name_prefix))
            if type_prefix:
                qry = qry.filter(Resource.type.startswith(
                    type_prefix))
            if name_prefix:
                qry = qry.filter(Resource.name.startswith(
                    name_prefix))

            for resource in qry.yield_per(1024):
                yield resource

        @classmethod
        def list_resources_by_prefix(cls,
                                     session,
                                     full_resource_name_prefix=None,
                                     type_name_prefix=None,
                                     type_prefix=None,
                                     name_prefix=None):
            """Returns resources filtered by prefix.

            Args:
                session (object): db session
                full_resource_name_prefix (str): the prefix of the
                    full_resource_name
                type_name_prefix (str): the prefix of the type_name
                type_prefix (str): the prefix of the type
                name_prefix (ste): the prefix of the name

            Returns:
                list: list of Resources match the query

            Raises:
            """

            return list(
                cls.iter_resources_by_prefix(session,
                                             full_resource_name_prefix,
                                             type_name_prefix,
                                             type_prefix,
                                             name_prefix))

        @classmethod
        def add_resource_by_name(cls,
                                 session,
                                 resource_type_name,
                                 parent_type_name,
                                 no_require_parent):
            """Adds resource specified via full name.

            Args:
                session (object): db session
                resource_type_name (str): name of the resource
                parent_type_name (str): name of the parent resource
                no_require_parent (bool): if this resource has a parent

            Returns:
                Resource: Created new resource
            """

            LOGGER.info('Adding resource via full name, resource_type_name'
                        ' = %s, parent_type_name = %s, no_require_parent = %s,'
                        ' session = %s', resource_type_name,
                        parent_type_name, no_require_parent, session)
            if not no_require_parent:
                parent = session.query(Resource).filter(
                    Resource.type_name == parent_type_name).one()
            else:
                parent = None
            return cls.add_resource(session, resource_type_name, parent)

        @classmethod
        def add_resource(cls, session, resource_type_name, parent=None):
            """Adds resource by name.

            Args:
                session (object): db session
                resource_type_name (str): name of the resource
                parent (Resource): parent of the resource

            Returns:
                Resource: Created new resource
            """

            LOGGER.info('Adding resource by name, resource_type_name = %s,'
                        ' session = %s', resource_type_name, session)
            res_type, res_name = resource_type_name.split('/')
            parent_full_resource_name = (
                '' if parent is None else parent.full_name)

            full_resource_name = to_full_resource_name(
                parent_full_resource_name,
                resource_type_name)

            resource = Resource(full_name=full_resource_name,
                                type_name=resource_type_name,
                                name=res_name,
                                type=res_type,
                                parent=parent)
            session.add(resource)
            return resource

        @classmethod
        def add_role(cls, session, name, permissions=None):
            """Add role by name.

            Args:
                session (object): db session
                name (str): name of the role to add
                permissions (list): permissions to add in the role

            Returns:
                Role: The created role
            """

            LOGGER.info('Adding role, name = %s, permissions = %s,'
                        ' session = %s', name, permissions, session)
            permissions = [] if permissions is None else permissions
            role = Role(name=name, permissions=permissions)
            session.add(role)
            return role

        @classmethod
        def add_permission(cls, session, name, roles=None):
            """Add permission by name.

            Args:
                session (object): db session
                name (str): name of the permission
                roles (list): list od roles to add the permission

            Returns:
                Permission: The created permission
            """

            LOGGER.info('Adding permission, name = %s, roles = %s'
                        ' session = %s', name, roles, session)
            roles = [] if roles is None else roles
            permission = Permission(name=name, roles=roles)
            session.add(permission)
            return permission

        @classmethod
        def add_binding(cls, session, resource, role, members):
            """Add a binding to the model.

            Args:
                session (object): db session
                resource (str): Resource to be added in the binding
                role (str): Role to be added in the binding
                members (list): members to be added in the binding

            Returns:
                Binding: the created binding
            """

            LOGGER.info('Adding a binding to the model, resource = %s,'
                        ' role = %s, members = %s, session = %s',
                        resource, role, members, session)
            binding = Binding(resource=resource, role=role, members=members)
            session.add(binding)
            return binding

        @classmethod
        def add_member(cls,
                       session,
                       type_name,
                       parent_type_names=None,
                       denorm=False):
            """Add a member to the model.

            Args:
                session (object): db session
                type_name (str): type_name of the resource to add
                parent_type_names (list): list of parent names to add
                denorm (bool): whether to denormalize the GroupInGroup relation

            Returns:
                Member: the created member

            Raises:
                Exception: parent not found
            """

            LOGGER.info('Adding a member to the model, type_name = %s,'
                        ' parent_type_names = %s, denorm = %s, session = %s',
                        type_name, parent_type_names, denorm, session)
            if not parent_type_names:
                parent_type_names = []
            res_type, name = type_name.split('/', 1)
            parents = session.query(Member).filter(
                Member.name.in_(parent_type_names)).all()
            if len(parents) != len(parent_type_names):
                msg = 'Parents: {}, expected: {}'.format(
                    parents, parent_type_names)
                error_message = 'Parent not found, {}'.format(msg)
                LOGGER.error(error_message)
                raise Exception(error_message)

            member = Member(name=type_name,
                            member_name=name,
                            type=res_type,
                            parents=parents)
            session.add(member)
            session.commit()
            if denorm and res_type == 'group' and parents:
                cls.denorm_group_in_group(session)
            return member

        @classmethod
        def expand_resources_by_type_names(cls, session, res_type_names):
            """Expand resources by type/name format.

            Args:
                session (object): db session
                res_type_names (list): list of resources in type_names

            Returns:
                dict: mapping in the form:
                      {res_type_name: Expansion(res_type_name), ... }
            """

            res_key = aliased(Resource, name='res_key')
            res_values = aliased(Resource, name='res_values')

            expressions = []
            for res_type_name in res_type_names:
                expressions.append(and_(
                    res_key.type_name == res_type_name))

            res = (
                session.query(res_key, res_values)
                .filter(res_key.type_name.in_(res_type_names))
                .filter(res_values.full_name.startswith(
                    res_key.full_name)).yield_per(1024))

            mapping = collections.defaultdict(set)
            for k, value in res:
                mapping[k].add(value)
            return mapping

        @classmethod
        def reverse_expand_members(cls, session, member_names,
                                   request_graph=False):
            """Expand members to their groups.

            Args:
                session (object): db session
                member_names (list): list of members to expand
                request_graph (bool): wether the parent-child graph is provided

            Returns:
                object: set if graph not requested, set and graph if requested
            """

            members = session.query(Member).filter(
                Member.name.in_(member_names)).all()
            membership_graph = collections.defaultdict(set)
            member_set = set()
            new_member_set = set()

            def add_to_sets(members, child):
                """Adds the members & children to the sets.

                Args:
                    members (list): list of Members to be added
                    child (Member): child to be added
                """

                for member in members:
                    if request_graph and child:
                        membership_graph[child.name].add(member.name)
                    if request_graph and not child:
                        if member.name not in membership_graph:
                            membership_graph[member.name] = set()
                    if member not in member_set:
                        new_member_set.add(member)
                        member_set.add(member)

            add_to_sets(members, None)
            while new_member_set:
                members_to_walk = new_member_set
                new_member_set = set()
                for member in members_to_walk:
                    add_to_sets(member.parents, member)

            if request_graph:
                return member_set, membership_graph
            return member_set

        @classmethod
        def expand_members_map(cls,
                               session,
                               member_names,
                               show_group_members=True,
                               member_contain_self=True):
            """Expand group membership keyed by member.

            Args:
                session (object): db session
                member_names (set): Member names to expand
                show_group_members (bool): Whether to include subgroups
                member_contain_self (bool): Whether to include a parent
                    as its own member
            Returns:
                dict: <Member, set(Children)>
            """

            def separate_groups(member_names):
                """Separate groups and other members in two lists.

                Args:
                    member_names (list): list of members to be separated

                Returns:
                    tuples: two lists of strs containing groups and others
                """
                groups = []
                others = []
                for name in member_names:
                    if name.startswith('group/'):
                        groups.append(name)
                    else:
                        others.append(name)
                return groups, others

            selectables = []
            group_names, other_names = separate_groups(member_names)

            t_ging = GroupInGroup.__table__
            t_members = group_members

            transitive_membership = (
                # This resolves groups to its transitive non-group members
                select([t_ging.c.parent, t_members.c.members_name])
                .select_from(
                    t_ging.join(t_members,
                                t_ging.c.member == t_members.c.group_name))
                ).where(t_ging.c.parent.in_(group_names))
            if not show_group_members:
                transitive_membership = transitive_membership.where(
                    not_(t_members.c.members_name.startswith('group/')))

            selectables.append(
                transitive_membership.alias('transitive_membership'))

            direct_membership = (
                select([t_members.c.group_name, t_members.c.members_name])
                .where(t_members.c.group_name.in_(group_names)))
            if not show_group_members:
                direct_membership = direct_membership.where(
                    not_(t_members.c.members_name.startswith('group/')))

            selectables.append(
                direct_membership.alias('direct_membership'))

            if show_group_members:
                # Show groups as members of other groups
                group_in_groups = (
                    select([t_ging.c.parent, t_ging.c.member])
                    .where(t_ging.c.parent.in_(group_names))
                    )
                selectables.append(
                    group_in_groups.alias('group_in_groups'))

            # Union all the queries
            qry = union(*selectables)

            # Build the result dict
            result = collections.defaultdict(set)
            for parent, child in session.execute(qry):
                result[parent].add(child)
            for parent in other_names:
                result[parent] = set()

            # Add each parent as its own member
            if member_contain_self:
                for name in member_names:
                    result[name].add(name)
            return result

        @classmethod
        def expand_members(cls, session, member_names):
            """Expand group membership towards the members.

            Args:
                session (object): db session
                member_names (list): list of strs of member names

            Returns:
                set: expanded group members
            """

            members = session.query(Member).filter(
                Member.name.in_(member_names)).all()

            def is_group(member):
                """Returns true iff the member is a group.

                Args:
                    member (Member): member to check

                Returns:
                    bool: whether the member is a group
                """
                return member.type == 'group'

            group_set = set()
            non_group_set = set()
            new_group_set = set()

            def add_to_sets(members):
                """Adds new members to the sets.

                Args:
                    members (list): members to be added
                """
                for member in members:
                    if is_group(member):
                        if member not in group_set:
                            new_group_set.add(member)
                        group_set.add(member)
                    else:
                        non_group_set.add(member)

            add_to_sets(members)

            while new_group_set:
                groups_to_walk = new_group_set
                new_group_set = set()
                for group in groups_to_walk:
                    add_to_sets(group.children)

            return group_set.union(non_group_set)

        @classmethod
        def resource_ancestors(cls, session, resource_type_names):
            """Resolve the transitive ancestors by type/name format.

            Given a group of resource and find out all their parents.
            Then this method group the pairs with parent. Used to determine
            resource candidates to grant access in explain denied.

            Args:
                session (object): db session
                resource_type_names (list): list of strs, resources to query

            Returns:
                dict: <parent, childs> graph of the resource hierarchy
            """

            resource_names = resource_type_names
            resource_graph = collections.defaultdict(set)

            res_childs = aliased(Resource, name='res_childs')
            res_anc = aliased(Resource, name='resource_parent')

            resources_set = set(resource_names)
            resources_new = set(resource_names)

            for resource in resources_new:
                resource_graph[resource] = set()

            while resources_new:
                resources_new = set()
                for parent, child in (
                        session.query(res_anc, res_childs)
                        .filter(res_childs.type_name.in_(resources_set))
                        .filter(res_childs.parent_type_name ==
                                res_anc.type_name)
                        .all()):

                    if parent.type_name not in resources_set:
                        resources_new.add(parent.type_name)

                    resources_set.add(parent.type_name)
                    resources_set.add(child.type_name)

                    resource_graph[parent.type_name].add(child.type_name)

            return resource_graph

        @classmethod
        def find_resource_path(cls, session, resource_type_name):
            """Find resource ancestors by type/name format.

            Find all ancestors of a resource and return them in order

            Args:
                session (object): db session
                resource_type_name (str): resource to query

            Returns:
                list: list of Resources, transitive ancestors for the given
                    resource
            """

            qry = (
                session.query(Resource)
                .filter(Resource.type_name == resource_type_name))

            resources = qry.all()
            return cls._find_resource_path(session, resources)

        @classmethod
        def _find_resource_path(cls, _, resources):
            """Find the list of transitive ancestors for the given resource.

            Args:
                _ (object): position holder
                resources (list): list of the resources to query

            Returns:
                list: list of Resources, transitive ancestors for the given
                    resource
            """

            if not resources:
                return []

            path = []
            resource = resources[0]

            path.append(resource)
            while resource.parent:
                resource = resource.parent
                path.append(resource)

            return path

        @classmethod
        def get_roles_by_permission_names(cls, session, permission_names):
            """Return the list of roles covering the specified permissions.

            Args:
                session (object): db session
                permission_names (list): permissions to be covered by.

            Returns:
                set: roles set that cover the permissions
            """

            permission_set = set(permission_names)
            qry = session.query(Permission)
            if permission_set:
                qry = qry.filter(Permission.name.in_(permission_set))
            permissions = qry.all()

            roles = set()
            for permission in permissions:
                for role in permission.roles:
                    roles.add(role)

            result_set = set()
            for role in roles:
                role_permissions = set(
                    [p.name for p in role.permissions])
                if permission_set.issubset(role_permissions):
                    result_set.add(role)

            return result_set

        @classmethod
        def get_member(cls, session, name):
            """Get member by name.

            Args:
                session (object): db session
                name (str): the name the member to query

            Returns:
                list: Members from the query
            """

            return session.query(Member).filter(Member.name == name).all()

    base.metadata.create_all(dbengine)
    return sessionmaker(bind=dbengine), ModelAccess


def undefine_model(session_maker, data_access):
    """Deletes an entire model and the corresponding data in the database.

    Args:
        session_maker (func): session_maker function
        data_access (ModelAccess): data access layer
    """

    session = session_maker()
    data_access.delete_all(session)

LOCK = Lock()


class ModelManager(object):
    """The Central class to create,list,get and delete models.

        ModelManager is mostly used to do the lookup from model name to the
        session cache which is given in each client's request.
    """

    def __init__(self, dbengine):
        """Initialization

        Args:
            dbengine (object): Database engine
        """
        self.engine = dbengine
        self.modelmaker = self._create_model_session()
        self.sessionmakers = {}

    def _create_model_session(self):
        """Create a session to read from the models table.

        Returns:
            object: db session created
        """

        MODEL_BASE.metadata.create_all(self.engine)
        return db.ScopedSessionMaker(
            sessionmaker(
                bind=self.engine),
            auto_commit=True)

    @mutual_exclusive(LOCK)
    def create(self, name):
        """Create a new model entry in the database.

        Args:
            name (str): model name

        Returns:
            str: the handle of the model
        """

        LOGGER.info('Creating a new model entry in the database,'
                    ' name = %s', name)
        handle = generate_model_handle()
        with self.modelmaker() as session:
            model = Model(
                handle=handle,
                name=name,
                state='CREATED',
                created_at=datetime.datetime.utcnow(),
                watchdog_timer=datetime.datetime.utcnow(),
                etag_seed=generate_model_seed(),
                description='{}'
                )
            session.add(model)
            self.sessionmakers[model.handle] = define_model(
                model.handle, self.engine, model.etag_seed)
            return handle

    def get(self, model):
        """Get model data by handle.

        Args:
            model (str): model handle

        Returns:
            tuple: session and ModelAccess object
        """

        session_maker, data_access = self._get(model)
        return db.ScopedSession(session_maker()), data_access

    def _get(self, handle):
        """Get model data by name internal.

        Args:
            handle (str): the model handle

        Returns:
            Model: the model in the session maker

        Raises:
            KeyError: model handle not available
        """

        if handle not in [m.handle for m in self.models()]:
            error_message = 'handle={}, available={}'\
                .format(handle, [m.handle for m in self.models()])
            LOGGER.error(error_message)
            raise KeyError(error_message)
        try:
            return self.sessionmakers[handle]
        except KeyError:
            LOGGER.warn('Sessionmakers doesn\'t contain handle,'
                        ' handle = %s', handle)
            with self.modelmaker() as session:
                model = (
                    session.query(Model).filter(Model.handle == handle).one()
                )
                self.sessionmakers[model.handle] = define_model(
                    model.handle, self.engine, model.etag_seed)
                return self.sessionmakers[model.handle]

    @mutual_exclusive(LOCK)
    def delete(self, model_name):
        """Delete a model entry in the database by name.

        Args:
            model_name (str): the name of the model to be deleted
        """

        LOGGER.info('Deleting model by name, model_name = %s', model_name)
        _, data_access = self._get(model_name)
        if model_name in self.sessionmakers:
            del self.sessionmakers[model_name]
        with self.modelmaker() as session:
            session.query(Model).filter(Model.handle == model_name).delete()
        data_access.delete_all(self.engine)

    def _models(self, expunge=False):
        """Return the list of models from the database.

        Args:
            expunge (bool): Whether or not to detach the object from
                the session for use in another session.

        Returns:
            list: list of Models in the db
        """

        with self.modelmaker() as session:
            items = session.query(Model).all()
            if expunge:
                session.expunge_all()
            return items

    def models(self):
        """Expunging wrapper for _models.

        Returns:
            list: list of Models in the db
        """
        return self._models(expunge=True)

    def model(self, model_name, expunge=True, session=None):
        """Get model from database by name.

        Args:
            model_name (str): Model name or handle
            expunge (bool): Whether or not to detach the object from
                the session for use in another session.
            session (object): Database session.

        Returns:
            Model: the dbo of the queried model
        """

        def instantiate_model(session, model_name, expunge):
            """Creates a model object by querying the database.

            Args:
                session (object): Database session.
                model_name (str): Model name to instantiate.
                expunge (bool): Whether or not to detach the object from
                    the session for use in another session.

            Returns:
                Model: the dbo of the queried model
            """

            item = session.query(Model).filter(
                Model.handle == model_name).one()
            if expunge:
                session.expunge(item)
            return item

        if not session:
            with self.modelmaker() as scoped_session:
                return instantiate_model(scoped_session, model_name, expunge)
        else:
            return instantiate_model(session, model_name, expunge)

    def get_model(self, model, expunge=True, session=None):
        """Get model from database by name or handle.

        Args:
            model (str): Model name or handle
            expunge (bool): Whether or not to detach the object from
                the session for use in another session.
            session (object): Database session.

        Returns:
            Model: the dbo of the queried model
        """

        def query_model(session, model, expunge):
            """Get a model object by querying the database.

            Args:
                session (object): Database session.
                model (str): Model name or handle.
                expunge (bool): Whether or not to detach the object from
                    the session for use in another session.

            Returns:
                Model: the dbo of the queried model
            """

            item = session.query(Model).filter(or_(
                Model.handle == model,
                Model.name == model)).first()
            if expunge and item:
                session.expunge(item)
            return item

        if not session:
            with self.modelmaker() as scoped_session:
                return query_model(scoped_session, model, expunge)
        else:
            return query_model(session, model, expunge)

    def add_description(self, model_name, new_description, session=None):
        """Add description to a model.

        Args:
            model_name (str): Model name
            new_description (str): The description in json format.
            session (object): Database session.
        """

        if not session:
            with self.modelmaker() as scoped_session:
                model = scoped_session.query(Model).filter(
                    Model.handle == model_name).one()
        else:
            model = session.query(Model).filter(
                Model.handle == model_name).one()
        model.add_description(new_description)

    def get_description(self, model_name, session=None):
        """Get the description to a model.

        Args:
            model_name (str): Model name
            session (object): Database session.

        Returns:
            json: Dictionary of the model description.
        """
        if not session:
            with self.modelmaker() as scoped_session:
                model = scoped_session.query(Model).filter(
                    Model.handle == model_name).one()
                return json.loads(model.description)
        else:
            model = session.query(Model).filter(
                Model.handle == model_name).one()
            return json.loads(model.description)


def create_engine(*args, **kwargs):
    """Create engine wrapper to patch database options.

    Args:
        *args (list): Arguments.
        **kwargs (dict): Arguments.

    Returns:
        object: Engine.
    """

    sqlite_enforce_fks = 'sqlite_enforce_fks'
    forward_kwargs = {k: v for k, v in kwargs.iteritems()}
    if sqlite_enforce_fks in forward_kwargs:
        del forward_kwargs[sqlite_enforce_fks]

    engine = sqlalchemy_create_engine(*args, **forward_kwargs)
    dialect = engine.dialect.name
    if dialect == 'sqlite':
        @event.listens_for(engine, 'connect')
        def do_connect(dbapi_connection, _):
            """Hooking database connect.

            Args:
                dbapi_connection (object): Database connection.
                _ (object): Unknown.
            """
            # Fix for nested transaction problems
            dbapi_connection.isolation_level = None
            if kwargs.get(sqlite_enforce_fks, False):
                # Enable foreign key constraints
                dbapi_connection.execute('pragma foreign_keys=ON')

        @event.listens_for(engine, 'begin')
        def do_begin(conn):
            """Hooking database transaction begin.

            Args:
                conn (object): Database connection.
            """
            # Fix for nested transaction problems
            conn.execute('BEGIN')

        # pylint: disable=protected-access
        engine.__explain_hooks = [do_connect, do_begin]
        # pylint: enable=protected-access

    return engine


def session_creator(model_name, filename=None, seed=None, echo=False):
<<<<<<< HEAD
    """Create a session maker for the model and db file.

    Args:
        model_name (str): the model name
        filename (str): the db file to load the sqlite database
        seed (str): the unique model handle
        echo (bool): whether to echo all the statements

    Returns:
        tuple: session_maker and the ModelAccess object
    """
    LOGGER.info("Creating session maker, model_name = %s, filename = %s",
=======
    """Create a session maker for the model and db file."""
    LOGGER.info('Creating session maker, model_name = %s, filename = %s',
>>>>>>> f32fe0a1
                model_name, filename)
    if filename:
        engine = create_engine('sqlite:///{}'.format(filename),
                               pool_recycle=POOL_RECYCLE_SECONDS)
    else:
        engine = create_engine('sqlite:///:memory:',
                               pool_recycle=POOL_RECYCLE_SECONDS, echo=echo)
    if seed is None:
        seed = generate_model_seed()
    session_maker, data_access = define_model(model_name, engine, seed)
    return session_maker, data_access<|MERGE_RESOLUTION|>--- conflicted
+++ resolved
@@ -293,18 +293,13 @@
             return hmac.new(model_seed.encode('utf-8'), msg).hexdigest()
 
         def __repr__(self):
-<<<<<<< HEAD
             """String representation.
 
             Returns:
                 str: Resource represented as
                     (full_name='{}', name='{}' type='{}')
             """
-            return "<Resource(full_name='{}', name='{}' type='{}')>".format(
-=======
-            """String representation."""
             return '<Resource(full_name={}, name={} type={})>'.format(
->>>>>>> f32fe0a1
                 self.full_name, self.name, self.type)
 
     Resource.children = relationship(
@@ -335,17 +330,12 @@
                                 back_populates='members')
 
         def __repr__(self):
-<<<<<<< HEAD
             """String representation.
 
             Returns:
                 str: Member represented as (name='{}', type='{}')
             """
-            return "<Member(name='{}', type='{}')>".format(
-=======
-            """String representation."""
             return '<Member(name={}, type={})>'.format(
->>>>>>> f32fe0a1
                 self.name, self.type)
 
     class GroupInGroup(base):
@@ -356,17 +346,12 @@
         member = Column(String(256), primary_key=True)
 
         def __repr__(self):
-<<<<<<< HEAD
             """String representation.
 
             Returns:
                 str: GroupInGroup represented as (parent='{}', member='{}')
             """
-            return "<GroupInGroup(parent='{}', member='{}')>".format(
-=======
-            """String representation."""
             return '<GroupInGroup(parent={}, member={})>'.format(
->>>>>>> f32fe0a1
                 self.parent,
                 self.member)
 
@@ -390,17 +375,13 @@
                                back_populates='bindings')
 
         def __repr__(self):
-<<<<<<< HEAD
             """String Representation
 
             Returns:
                 str: Binding represented as
                     (id='{}', role='{}', resource='{}' members='{}')
             """
-            fmt_s = "<Binding(id='{}', role='{}', resource='{}' members='{}')>"
-=======
             fmt_s = '<Binding(id={}, role={}, resource={} members={})>'
->>>>>>> f32fe0a1
             return fmt_s.format(
                 self.id,
                 self.role_name,
@@ -421,16 +402,12 @@
                                    back_populates='roles')
 
         def __repr__(self):
-<<<<<<< HEAD
             """String Representation
 
             Returns:
                 str: Role represented by name
             """
-            return "<Role(name='%s')>" % (self.name)
-=======
             return '<Role(name=%s)>' % (self.name)
->>>>>>> f32fe0a1
 
     class Permission(base):
         """Row entry for an IAM permission."""
@@ -442,16 +419,12 @@
                              back_populates='permissions')
 
         def __repr__(self):
-<<<<<<< HEAD
             """String Representation
 
             Returns:
                 str: Permission represented by name
             """
-            return "<Permission(name='%s')>" % (self.name)
-=======
             return '<Permission(name=%s)>' % (self.name)
->>>>>>> f32fe0a1
 
     # pylint: disable=too-many-public-methods
     class ModelAccess(object):
@@ -1302,20 +1275,14 @@
 
         @classmethod
         def delete_role_by_name(cls, session, role_name):
-<<<<<<< HEAD
             """Deletes a role by name.
 
             Args:
                 session (object): db session
                 role_name (str): name of the role to be deleted
             """
-            LOGGER.info("Deleting an existing role, role_name = %s,"
-                        " session = %s", role_name, session)
-=======
-            """Deletes a role by name."""
             LOGGER.info('Deleting an existing role, role_name = %s,'
                         ' session = %s', role_name, session)
->>>>>>> f32fe0a1
             bindings_to_be_delete = [binding for binding in
                                      session.query(Binding)
                                      .filter(Binding.role_name == role_name)
@@ -2360,7 +2327,6 @@
 
 
 def session_creator(model_name, filename=None, seed=None, echo=False):
-<<<<<<< HEAD
     """Create a session maker for the model and db file.
 
     Args:
@@ -2372,11 +2338,7 @@
     Returns:
         tuple: session_maker and the ModelAccess object
     """
-    LOGGER.info("Creating session maker, model_name = %s, filename = %s",
-=======
-    """Create a session maker for the model and db file."""
     LOGGER.info('Creating session maker, model_name = %s, filename = %s',
->>>>>>> f32fe0a1
                 model_name, filename)
     if filename:
         engine = create_engine('sqlite:///{}'.format(filename),
