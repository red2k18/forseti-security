--- conflicted
+++ resolved
@@ -118,20 +118,12 @@
         return echo == data
 
     @require_model
-<<<<<<< HEAD
-    def run(self, config_dir):
+    def run(self):
         """Runs the scanner
 
-        Args:
-            config_dir(str): location of config file on server side
-
         Returns:
             proto: the returned proto message.
         """
-=======
-    def run(self):
-        """Runs the scanner"""
->>>>>>> 875b3c52
 
         request = scanner_pb2.RunRequest()
         return self.stub.Run(request,
