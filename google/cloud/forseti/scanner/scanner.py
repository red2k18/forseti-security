--- conflicted
+++ resolved
@@ -19,15 +19,8 @@
 
 LOGGER = logger.get_logger(__name__)
 
-<<<<<<< HEAD
-SCANNER_OUTPUT_CSV_FMT = 'scanner_output.{}.csv'
-OUTPUT_TIMESTAMP_FMT = '%Y%m%dT%H%M%SZ'
-
 
 def run(model_name=None, progress_queue=None, service_config=None):
-=======
-def run(model_name=None, service_config=None):
->>>>>>> 93ed08f5
     """Run the scanners.
 
     Entry point when the scanner is run as a library.
@@ -44,16 +37,6 @@
     global_configs = service_config.get_global_config()
     scanner_configs = service_config.get_scanner_config()
 
-<<<<<<< HEAD
-=======
-    # TODO: Figure out if we still need to get the latest model here,
-    # or should it be set in the server context before calling the scanner.
-    # snapshot_timestamp = _get_timestamp(global_configs)
-    # if not snapshot_timestamp:
-    #    LOGGER.warn('No snapshot timestamp found. Exiting.')
-    #    sys.exit()
-
->>>>>>> 93ed08f5
     violation_access = scanner_dao.define_violation(service_config.engine)
     service_config.violation_access = violation_access
 
